--- conflicted
+++ resolved
@@ -15,27 +15,19 @@
 		print "  -h   Display this help message and exit"
 		print "  -w   Display window / don't start minimized"
 		print "  -s   Use classic window header instead of Gtk.HeaderBar"
-<<<<<<< HEAD
+		print "  -1   Run 'first start wizard' and exit"
 		print "  -a   Display about dialog and exits"
 		sys.exit(0)
 	if "-a" in sys.argv:
 		from syncthing_gtk import AboutDialog
 		AboutDialog(path).run([])
-=======
-		print "  -1   Run 'first start wizard' and exit"
-		sys.exit(0)
-	from syncthing_gtk.tools import IS_WINDOWS
-	if IS_WINDOWS:
-		from syncthing_gtk import windows
-		windows.fix_localized_system_error_messages()
-	if "-1" in sys.argv:
+	elif "-1" in sys.argv:
 		from syncthing_gtk import Wizard
 		Wizard(
 			path,
 			os.path.join(path, "icons"),
 			None
 			).run([])
->>>>>>> 6c5471ec
 	else:
 		from syncthing_gtk import App
 		App(
