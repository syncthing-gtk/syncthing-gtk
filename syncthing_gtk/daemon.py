--- conflicted
+++ resolved
@@ -142,21 +142,11 @@
 				id:		id of folder
 				data:	dict with loaded data
 		
-<<<<<<< HEAD
-		repo-data-failed (id):
-			Emited when daemon fails to load repository data
-			(/rest/model call), most likely beacause repo was just
-			added and syncthing daemon needs to be restarted
-				id:		id of repo
-		
-		repo-sync-started (id):
-			Emited after repository synchronization is started
-				id:		id of repo
-=======
-		folder-sync-started (id):
-			Emited after folder synchronization is started
+		folder-data-failed (id):
+			Emited when daemon fails to load folder data (/rest/model call),
+			most likely beacause folder was just added and syncthing
+			daemon needs to be restarted
 				id:		id of folder
->>>>>>> a49a5e1b
 		
 		folder-sync-progress (id, progress):
 			Emited repeatedly while folder is being synchronized
@@ -222,26 +212,12 @@
 			b"device-discovered"		: (GObject.SIGNAL_RUN_FIRST, None, (object,object,)),
 			b"device-data-changed"	: (GObject.SIGNAL_RUN_FIRST, None, (object, object, object, float, float, int, int)),
 			b"last-seen-changed"	: (GObject.SIGNAL_RUN_FIRST, None, (object, object)),
-<<<<<<< HEAD
-			b"node-sync-started"	: (GObject.SIGNAL_RUN_FIRST, None, (object, float)),
-			b"node-sync-progress"	: (GObject.SIGNAL_RUN_FIRST, None, (object, float)),
-			b"node-sync-finished"	: (GObject.SIGNAL_RUN_FIRST, None, (object,)),
-			b"repo-added"			: (GObject.SIGNAL_RUN_FIRST, None, (object, object)),
-			b"repo-data-changed"	: (GObject.SIGNAL_RUN_FIRST, None, (object, object)),
-			b"repo-data-failed"		: (GObject.SIGNAL_RUN_FIRST, None, (object,)),
-			b"repo-sync-started"	: (GObject.SIGNAL_RUN_FIRST, None, (object,)),
-			b"repo-sync-finished"	: (GObject.SIGNAL_RUN_FIRST, None, (object,)),
-			b"repo-sync-progress"	: (GObject.SIGNAL_RUN_FIRST, None, (object, float)),
-			b"repo-scan-started"	: (GObject.SIGNAL_RUN_FIRST, None, (object,)),
-			b"repo-scan-finished"	: (GObject.SIGNAL_RUN_FIRST, None, (object,)),
-			b"repo-scan-progress"	: (GObject.SIGNAL_RUN_FIRST, None, (object,)),
-			b"repo-stopped"			: (GObject.SIGNAL_RUN_FIRST, None, (object,object)),
-=======
 			b"device-sync-started"	: (GObject.SIGNAL_RUN_FIRST, None, (object, float)),
 			b"device-sync-progress"	: (GObject.SIGNAL_RUN_FIRST, None, (object, float)),
 			b"device-sync-finished"	: (GObject.SIGNAL_RUN_FIRST, None, (object,)),
 			b"folder-added"			: (GObject.SIGNAL_RUN_FIRST, None, (object, object)),
 			b"folder-data-changed"	: (GObject.SIGNAL_RUN_FIRST, None, (object, object)),
+			b"folder-data-failed"	: (GObject.SIGNAL_RUN_FIRST, None, (object,)),
 			b"folder-sync-started"	: (GObject.SIGNAL_RUN_FIRST, None, (object,)),
 			b"folder-sync-finished"	: (GObject.SIGNAL_RUN_FIRST, None, (object,)),
 			b"folder-sync-progress"	: (GObject.SIGNAL_RUN_FIRST, None, (object, float)),
@@ -249,7 +225,6 @@
 			b"folder-scan-finished"	: (GObject.SIGNAL_RUN_FIRST, None, (object,)),
 			b"folder-scan-progress"	: (GObject.SIGNAL_RUN_FIRST, None, (object,)),
 			b"folder-stopped"			: (GObject.SIGNAL_RUN_FIRST, None, (object,object)),
->>>>>>> a49a5e1b
 			b"item-started"			: (GObject.SIGNAL_RUN_FIRST, None, (object,object,object)),
 			b"item-updated"			: (GObject.SIGNAL_RUN_FIRST, None, (object,object,object)),
 			b"system-data-updated"	: (GObject.SIGNAL_RUN_FIRST, None, (int, float, int)),
@@ -611,13 +586,8 @@
 		""" Request settings from syncthing daemon """
 		self._rest_request("config", self._syncthing_cb_config, self._syncthing_cb_config_error)
 	
-<<<<<<< HEAD
-	def _request_repo_data(self, rid):
-		self._rest_request("model?repo=%s" % (rid,), self._syncthing_cb_repo_data, self._syncthing_cb_repo_data_failed, rid)
-=======
 	def _request_folder_data(self, rid):
-		self._rest_request("model?folder=%s" % (rid,), self._syncthing_cb_folder_data, None, rid)
->>>>>>> a49a5e1b
+		self._rest_request("model?folder=%s" % (rid,), self._syncthing_cb_folder_data, self._syncthing_cb_folder_data_failed, rid)
 	
 	def _request_completion(self, nid, rid=None):
 		"""
@@ -843,8 +813,8 @@
 			if self._folder_state_changed(rid, state, 0):
 				self.timer("folder_%s" % rid, self._refresh_interval, self._request_folder_data, rid)
 	
-	def _syncthing_cb_repo_data_failed(self, exception, request, rid):
-		self.emit('repo-data-failed', rid)
+	def _syncthing_cb_folder_data_failed(self, exception, request, rid):
+		self.emit('folder-data-failed', rid)
 	
 	def _syncthing_cb_config(self, config):
 		"""
