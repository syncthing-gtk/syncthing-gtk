--- conflicted
+++ resolved
@@ -12,12 +12,8 @@
 import re, os
 
 _ = lambda (a) : a
-<<<<<<< HEAD
-LUHN_ALPHABET			= "ABCDEFGHIJKLMNOPQRSTUVWXYZ234567" # Characters valid in node id
+LUHN_ALPHABET			= "ABCDEFGHIJKLMNOPQRSTUVWXYZ234567" # Characters valid in device id
 VERSION_NUMBER			= re.compile(r"^v?([0-9\.]*).*")
-=======
-LUHN_ALPHABET			= "ABCDEFGHIJKLMNOPQRSTUVWXYZ234567" # Characters valid in device id
->>>>>>> a49a5e1b
 
 def luhn_b32generate(s):
 	"""
