--- conflicted
+++ resolved
@@ -44,8 +44,8 @@
 		self._buffer = ""
 		self._stdout.read_bytes_async(256, 0, self._cancel, self._cb_read, ())
 	
-<<<<<<< HEAD
-	def _cb_read(self, proc, results):
+	def _cb_read(self, proc, results, *a):
+		""" Handler for read_bytes_async """
 		try:
 			response = proc.read_bytes_finish(results)
 		except Exception, e:
@@ -53,11 +53,6 @@
 				print e
 				GLib.idle_add(self._stdout.read_bytes_async, 256, 1, None, self._cb_read)
 			return
-=======
-	def _cb_read(self, proc, results, *a):
-		""" Handler for read_bytes_async """
-		response = proc.read_bytes_finish(results)
->>>>>>> ba7aa117
 		response = response.get_data().decode('utf-8')
 		self._buffer = "%s%s" % (self._buffer, response)
 		while "\n" in self._buffer:
