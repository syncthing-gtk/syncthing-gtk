#!/usr/bin/env python2
"""
Syncthing-GTK - App

Main application window
"""

from __future__ import unicode_literals
from gi.repository import Gtk, Gio, Gdk
from syncthing_gtk import *
from syncthing_gtk.tools import *
from syncthing_gtk.tools import _ # gettext function
from datetime import datetime
import os, webbrowser, sys, time, logging, shutil, re
log = logging.getLogger("App")

# Internal version used by updater (if enabled)
INTERNAL_VERSION		= "v0.9.1"
# Minimal Syncthing version supported by App
MIN_ST_VERSION			= "0.13.0"

COLOR_DEVICE			= "#707070"					# Dark-gray
COLOR_DEVICE_SYNCING	= "#2A89C8"					# Blue
COLOR_DEVICE_CONNECTED	= "#2AAB61"					# Green
COLOR_DEVICE_OFFLINE	= COLOR_DEVICE				# Dark-gray
COLOR_DEVICE_ERROR		= "#87000B"					# Red
COLOR_OWN_DEVICE		= "#C0C0C0"					# Light-gray
COLOR_FOLDER			= "#9246B1"					# Dark-purbple
COLOR_FOLDER_SYNCING	= COLOR_DEVICE_SYNCING		# Blue
COLOR_FOLDER_SCANNING	= COLOR_DEVICE_SYNCING		# Blue
COLOR_FOLDER_IDLE		= COLOR_DEVICE_CONNECTED	# Green
COLOR_FOLDER_STOPPED	= COLOR_DEVICE_ERROR		# Red
COLOR_FOLDER_OFFLINE	= COLOR_DEVICE_OFFLINE		# Dark-gray
COLOR_NEW				= COLOR_OWN_DEVICE			# Light-gray
SI_FRAMES				= 12 # Number of animation frames for status icon

# Response IDs
RESPONSE_RESTART		= 256
RESPONSE_FIX_FOLDER_ID	= 257
RESPONSE_FIX_NEW_DEVICE	= 258
RESPONSE_FIX_IGNORE		= 259
RESPONSE_QUIT			= 260
RESPONSE_START_DAEMON	= 271
RESPONSE_SLAIN_DAEMON	= 272
RESPONSE_SPARE_DAEMON	= 273
RESPONSE_UR_ALLOW		= 274
RESPONSE_UR_FORBID		= 275

# RI's
REFRESH_INTERVAL_DEFAULT	= 1
REFRESH_INTERVAL_TRAY		= 5

# If daemon dies twice in this interval, broken settings are assumed
RESTART_TOO_FREQUENT_INTERVAL = 5

UPDATE_CHECK_INTERVAL = 12 * 60 * 60

# Speed values in outcoming/incoming speed limit menus
SPEED_LIMIT_VALUES = [ 10, 25, 50, 75, 100, 200, 500, 750, 1000, 2000, 5000 ]

class App(Gtk.Application, TimerManager):
	"""
	Main application / window.
	Hide parameter controlls if app should be minimized to status icon
	after start.
	"""
	def __init__(self, gladepath="/usr/share/syncthing-gtk",
						iconpath="/usr/share/syncthing-gtk/icons"):
		Gtk.Application.__init__(self,
				application_id="me.kozec.syncthingtk",
				flags=Gio.ApplicationFlags.HANDLES_COMMAND_LINE)
		TimerManager.__init__(self)
		# Setup Gtk.Application
		self.setup_commandline()
		# Set variables
		self.gladepath = gladepath
		self.iconpath = iconpath
		self.builder = None
		self.rightclick_box = None
		self.config = Configuration()
		self.process = None
		self.hide_window = self.config["minimize_on_start"]
		self.exit_after_wizard = False
		self.last_restart_time = 0.0
		# Can be changed by --force-update=vX.Y.Z argument
		self.force_update_version = None
		# Determine if header bar should be shown
		# User setting is not visible under Unity/Gnome
		self.use_headerbar = \
			not IS_UNITY and (not self.config["use_old_header"] or IS_GNOME) \
			and (Gtk.get_major_version(), Gtk.get_minor_version()) >= (3, 10)
		
		self.watcher = None
		self.daemon = None	# Created by setup_connection method
		self.notifications = None
		# connect_dialog may be displayed durring initial communication
		# or if daemon shuts down.
		self.connect_dialog = None
		# Used when upgrading from incompatibile version
		self.restart_after_update = None
		self.dark_color = None			# RGBA. None by default, changes with dark themes
		self.recv_limit = -1			# Used mainly to prevent menu handlers from recursing
		self.send_limit = -1			# -//-
		self.ur_question_shown = False	# Used to prevent showing 'Do you wan't usage reporting'
										# question more than once until ST-GTK is restarted.
		self.home_dir_override = None	# If set by '--home'
		self.wizard = None
		self.widgets = {}
		self.error_boxes = []
		self.error_messages = set([])	# Holds set of already displayed error messages
		self.folders = {}
		self.devices = {}
		self.open_boxes = set([])		# Holds set of expanded device/folder boxes
		self.devices_never_loaded = True
		self.folders_never_loaded = True
		self.sync_animation = 0
	
	
	def do_startup(self, *a):
		Gtk.Application.do_startup(self, *a)
		self.setup_widgets()
		self.setup_actions()
		self.setup_statusicon()
	
	def do_local_options(self, trash, lo):
		self.parse_local_options(lo.contains)
		return -1
	
	def parse_local_options(self, is_option):
		""" Test for expected options using specified method """
		set_logging_level(is_option("verbose"), is_option("debug") )
		if is_option("header"): self.use_headerbar = False
		if is_option("window"): self.hide_window = False
		if is_option("minimized"): self.hide_window = True
		if is_option("wizard"):
			self.exit_after_wizard = True
			self.show_wizard()
		elif is_option("about"):
			ad = AboutDialog(self, self.gladepath)
			ad.run([])
			sys.exit(0)
		
	def do_command_line(self, cl):
		Gtk.Application.do_command_line(self, cl)
		new_glib = GLib.glib_version >= (2, 40, 0)
		if new_glib:
			if cl.get_options_dict().contains("quit"):
				self.cb_exit()
				return 0
			if cl.get_options_dict().contains("home"):
				self.home_dir_override = cl.get_options_dict().lookup_value("home").get_string()
			if not StDownloader is None:
				if cl.get_options_dict().contains("force-update"):
					self.force_update_version = \
						cl.get_options_dict().lookup_value("force-update").get_string()
					if not self.force_update_version.startswith("v"):
						self.force_update_version = "v%s" % (self.force_update_version,)
			if cl.get_options_dict().contains("add-repo"):
				path = os.path.abspath(os.path.expanduser(
					cl.get_options_dict().lookup_value("add-repo").get_string()))
				self.show_add_folder_dialog(path)
			if cl.get_options_dict().contains("remove-repo"):
				path = os.path.abspath(os.path.expanduser(
					cl.get_options_dict().lookup_value("remove-repo").get_string()))
				self.show_remove_folder_dialog(path)
		else:
			# Fallback for old GTK without option parsing
			if "-h" in sys.argv or "--help" in sys.argv:
				print "Usage:"
				print "  %s [arguments]" % (sys.argv[0],)
				print "Arguments:"
				for o in self.arguments:
					# Don't display hidden and unsupported parameters
					if not o.long_name in ("force-update", "quit"):
						print "  -%s, --%s %s" % (
							chr(o.short_name),
							o.long_name.ljust(10),
							o.description)
				sys.exit(0)
			def is_option(name):
				# Emulating Gtk.Application.do_local_options
				for o in self.arguments:
					if o.long_name == name:
						if "-%s" % (chr(o.short_name),) in sys.argv:
							return True
						if "--%s" % (o.long_name,) in sys.argv:
							return True
				return False
			self.parse_local_options(is_option)
		
		if self.daemon == None:
			if self.wizard == None:
				if self.setup_connection():
					self.daemon.reconnect()
		self.activate()
		return 0
	
	def do_activate(self, *a):
		if self.hide_window:
			log.info("")
			log.info(_("Syncthing-GTK started and running in notification area"))
			if not self.daemon is None:
				self.daemon.set_refresh_interval(REFRESH_INTERVAL_TRAY)
		else:
			if self.wizard is None:
				# Show main window
				self.cb_statusicon_click()
		self.hide_window = False
	
	def setup_commandline(self):
		new_glib = GLib.glib_version >= (2, 40, 0)
		def aso(long_name, short_name, description,
				arg=GLib.OptionArg.NONE,
				flags=GLib.OptionFlags.IN_MAIN):
			""" add_simple_option, adds program argument in simple way """
			o = GLib.OptionEntry()
			o.long_name = long_name
			o.short_name = short_name
			o.description = description
			o.flags = flags
			o.arg = arg
			if new_glib:
				self.add_main_option_entries([o])
			else:
				self.arguments.append(o)

		if new_glib:
			# Guess who doesn't support option parsing...
			self.connect('handle-local-options', self.do_local_options)
		else:
			self.arguments = []
		aso("window",	b"w", "Display window (don't start minimized)")
		aso("minimized",b"m", "Hide window (start minimized)")
		aso("header",	b"s", "Use classic window header")
		aso("quit",		b"q", "Quit running instance (if any)")
		aso("verbose",	b"v", "Be verbose")
		aso("debug",	b"d", "Be more verbose (debug mode)")
		aso("wizard",	b"1", "Run 'first start wizard' and exit")
		aso("about",	b"a", "Display about dialog and exit")
		aso("home", 0, "Overrides default syncthing configuration directory",
				GLib.OptionArg.STRING)
		aso("add-repo", 0,    "Opens 'add repository' dialog with specified path prefilled",
				GLib.OptionArg.STRING)
		aso("remove-repo", 0, "If there is repository assigned with specified path, opens 'remove repository' dialog",
				GLib.OptionArg.STRING)
		if not StDownloader is None:
			aso("force-update", 0,
					"Force updater to download specific daemon version",
					GLib.OptionArg.STRING, GLib.OptionFlags.HIDDEN)
	
	def setup_actions(self):
		def add_simple_action(name, callback):
			action = Gio.SimpleAction.new(name, None)
			action.connect('activate', callback)
			self.add_action(action)
			return action
		add_simple_action('webui', self.cb_menu_webui)
		add_simple_action('daemon_output', self.cb_menu_daemon_output).set_enabled(False)
		add_simple_action('inotify_output', self.cb_menu_inotify_output).set_enabled(False)
		add_simple_action('preferences', self.cb_menu_ui_settings)
		add_simple_action('about', self.cb_about)
		add_simple_action('quit', self.cb_exit)

		add_simple_action('add_folder', self.cb_menu_add_folder)
		add_simple_action('add_device', self.cb_menu_add_device)
		add_simple_action('daemon_preferences', self.cb_menu_daemon_settings)
		add_simple_action('show_id', self.cb_menu_show_id)
		add_simple_action('daemon_shutdown', self.cb_menu_shutdown)
		add_simple_action('daemon_restart', self.cb_menu_restart)
	
	
	def setup_widgets(self):
		self.builder = UIBuilder()
		# Set conditions for UIBuilder
		old_gtk = ((Gtk.get_major_version(), Gtk.get_minor_version()) < (3, 12)) and not IS_WINDOWS
		icons_in_menu = self.config["icons_in_menu"]
		if self.use_headerbar: 		self.builder.enable_condition("header_bar")
		if not self.use_headerbar:	self.builder.enable_condition("traditional_header")
		if IS_WINDOWS: 				self.builder.enable_condition("is_windows")
		if IS_GNOME:  				self.builder.enable_condition("is_gnome")
		if old_gtk:					self.builder.enable_condition("old_gtk")
		if icons_in_menu:			self.builder.enable_condition("icons_in_menu")
		# Fix icon path
		self.builder.replace_icon_path("icons/", self.iconpath)
		# Load glade file
		self.builder.add_from_file(os.path.join(self.gladepath, "app.glade"))
		self.builder.connect_signals(self)
		# Dunno how to do this from glade
		if self.use_headerbar and IS_GNOME:
			self.set_app_menu(self["app-menu"])
		
		# Create speedlimit submenus for incoming and outcoming speeds
		L_MEH = [("menu-si-sendlimit", self.cb_menu_sendlimit),
				 ("menu-si-recvlimit", self.cb_menu_recvlimit)]
		for limitmenu, eventhandler in L_MEH:
			submenu = self["%s-sub" % (limitmenu,)]
			for speed in SPEED_LIMIT_VALUES:
				menuitem = Gtk.CheckMenuItem(_("%s kB/s") % (speed,))
				item_id = "%s-%s" % (limitmenu, speed)
				menuitem.connect('activate', eventhandler, speed)
				self[item_id] = menuitem
				submenu.add(menuitem)
			self[limitmenu].show_all()
		
		if not old_gtk:
			if not self["edit-menu-icon"] is None:
				if not Gtk.IconTheme.get_default().has_icon(self["edit-menu-icon"].get_icon_name()[0]):
					# If requested icon is not found in default theme, replace it with emblem-system-symbolic
					self["edit-menu-icon"].set_from_icon_name("emblem-system-symbolic", self["edit-menu-icon"].get_icon_name()[1])
		
		# Set window title in way that even Gnome can understand
		self["window"].set_title(_("Syncthing-GTK"))
		self["window"].set_wmclass("Syncthing GTK", "Syncthing GTK")
		self.add_window(self["window"])
	
	def setup_statusicon(self):
		self.statusicon = get_status_icon(self.iconpath, self["si-menu"])
		self.statusicon.connect("clicked",        self.cb_statusicon_click)
		self.statusicon.connect("notify::active", self.cb_statusicon_notify_active)
		self.cb_statusicon_notify_active()
	
	def setup_connection(self):
		# Create Daemon instance (loads and parses config)
		try:
			if self.home_dir_override:
				self.daemon = Daemon(os.path.join(self.home_dir_override, "config.xml"))
			else:
				self.daemon = Daemon(self.home_dir_override)
		except InvalidConfigurationException, e:
			# Syncthing is not configured, most likely never launched.
			# Run wizard.
			if IS_XP:
				# Wizard can't run on old Windows versions. Instead of
				# it, 'Give me daemon executable' dialog is shown
				self.cb_daemon_startup_failed(None, "Syncthing is not configured or configuration file cannot be found.")
				return False
			self.hide()
			self.show_wizard()
			return False
		except TLSErrorException, e:
			# This is pretty-much fatal. Display error message and bail out.
			self.cb_syncthing_con_error(daemon, Daemon.UNKNOWN, str(e), e)
			return False
		# Enable filesystem watching and desktop notifications,
		# if desired and possible
		if not Watcher is None:
			self.watcher = Watcher(self, self.daemon)
		if HAS_DESKTOP_NOTIFY:
			if self.config["notification_for_update"] or self.config["notification_for_error"]:
				self.notifications = Notifications(self, self.daemon)
		# Connect signals
		self.daemon.connect("config-out-of-sync", self.cb_syncthing_config_oos)
		self.daemon.connect("config-saved", self.cb_syncthing_config_saved)
		self.daemon.connect("connected", self.cb_syncthing_connected)
		self.daemon.connect("connection-error", self.cb_syncthing_con_error)
		self.daemon.connect("disconnected", self.cb_syncthing_disconnected)
		self.daemon.connect("error", self.cb_syncthing_error)
		self.daemon.connect("config-loaded", self.cb_config_loaded)
		self.daemon.connect("folder-rejected", self.cb_syncthing_folder_rejected)
		self.daemon.connect("device-rejected", self.cb_syncthing_device_rejected)
		self.daemon.connect("my-id-changed", self.cb_syncthing_my_id_changed)
		self.daemon.connect("device-added", self.cb_syncthing_device_added)
		self.daemon.connect("device-data-changed", self.cb_syncthing_device_data_changed)
		self.daemon.connect("last-seen-changed", self.cb_syncthing_last_seen_changed)
		self.daemon.connect("device-connected", self.cb_syncthing_device_state_changed, True)
		self.daemon.connect("device-disconnected", self.cb_syncthing_device_state_changed, False)
		self.daemon.connect("device-paused", self.cb_syncthing_device_paused_resumed, True)
		self.daemon.connect("device-resumed", self.cb_syncthing_device_paused_resumed, False)
		self.daemon.connect("device-sync-started", self.cb_syncthing_device_sync_progress)
		self.daemon.connect("device-sync-progress", self.cb_syncthing_device_sync_progress)
		self.daemon.connect("device-sync-finished", self.cb_syncthing_device_sync_progress, 1.0)
		self.daemon.connect("folder-added", self.cb_syncthing_folder_added)
		self.daemon.connect("folder-error", self.cb_syncthing_folder_error)
		self.daemon.connect("folder-data-changed", self.cb_syncthing_folder_data_changed)
		self.daemon.connect("folder-data-failed", self.cb_syncthing_folder_state_changed, 0.0, COLOR_NEW, "")
		self.daemon.connect("folder-sync-started", self.cb_syncthing_folder_state_changed, 0.0, COLOR_FOLDER_SYNCING, _("Syncing"))
		self.daemon.connect("folder-sync-progress", self.cb_syncthing_folder_state_changed, COLOR_FOLDER_SYNCING, _("Syncing"))
		self.daemon.connect("folder-sync-finished", self.cb_syncthing_folder_up_to_date)
		self.daemon.connect("folder-scan-started", self.cb_syncthing_folder_state_changed, 1.0, COLOR_FOLDER_SCANNING, _("Scanning"))
		self.daemon.connect("folder-scan-progress", self.cb_syncthing_folder_state_changed, COLOR_FOLDER_SCANNING, _("Scanning"))
		self.daemon.connect("folder-scan-finished", self.cb_syncthing_folder_up_to_date)
		self.daemon.connect("folder-stopped", self.cb_syncthing_folder_stopped) 
		self.daemon.connect("system-data-updated", self.cb_syncthing_system_data)
		return True
	
	def show_wizard(self):
		self.wizard = Wizard(self.gladepath, self.iconpath, self.config)
		self.wizard.connect('cancel', self.cb_wizard_finished)
		self.wizard.connect('close', self.cb_wizard_finished)
		self.wizard.show()
	
	def start_daemon_ui(self):
		"""
		Does same thing as start_daemon.
		Additionaly displays 'Starting Daemon' message and swaps
		menu items in notification icon menu.
		"""
		# Swap menu items in notification menu
		self["menu-si-shutdown"].set_visible(True)
		self["menu-si-resume"].set_visible(False)
		# Display message
		self.close_connect_dialog()
		self.display_connect_dialog(_("Starting Syncthing daemon"))
		# Start daemon
		self.start_daemon()

	def start_daemon(self):
		if self.process is None:
			if IS_WINDOWS:
				from syncthing_gtk import windows
				if windows.is_shutting_down():
					log.warning("Not starting daemon: System shutdown detected")
					return
			self.ct_process()
			self.lookup_action('daemon_output').set_enabled(True)
			self["menu-si-daemon-output"].set_sensitive(True)
	
	def ct_process(self):
		"""
		Sets self.process, adds related handlers and starts daemon.
		Just so I don't have to write same code all over the place.
		"""
		cmdline = [self.config["syncthing_binary"], "-no-browser"]
		vars, preargs, args = parse_config_arguments(self.config["syncthing_arguments"])
		cmdline = preargs + cmdline + args
		if self.home_dir_override:
			cmdline += [ "-home" , self.home_dir_override ]
		
		self.process = DaemonProcess(cmdline, self.config["daemon_priority"], self.config["max_cpus"], env=vars)
		self.process.connect('failed', self.cb_daemon_startup_failed)
		self.process.connect('exit', self.cb_daemon_exit)
		self.process.start()
	
	def ask_for_ur(self, *a):
		if self.ur_question_shown:
			# Don't ask twice until ST-GTK restart
			return
		markup = "".join([
			"<b>%s</b>" % (_("Allow Anonymous Usage Reporting?"),),
			"\n",
			_("The encrypted usage report is sent daily."), " ",
			_("It is used to track common platforms, folder sizes and app versions."), " ",
			_("If the reported data set is changed you will be prompted with this dialog again."),
			"\n",
			_("The aggregated statistics are publicly available at"), " ",
			"<a href='https://data.syncthing.net'>https://data.syncthing.net.</a>",
			"."
		])
		r = RIBar(markup, Gtk.MessageType.QUESTION)
		r.add_button(RIBar.build_button("gtk-yes", use_stock=True), RESPONSE_UR_ALLOW)
		r.add_button(RIBar.build_button("gtk-no", use_stock=True), RESPONSE_UR_FORBID)
		self.show_info_box(r)
		
		self.ur_question_shown = True
		# User response is handled in App.cb_infobar_response
	
	def check_for_upgrade(self, *a):
		if StDownloader is None:
			# Can't, someone stole my updater module :(
			return
		self.cancel_timer("updatecheck")
		if not self.config["st_autoupdate"]:
			# Disabled, don't even bother
			log.info("updatecheck: disabled")
			return
		if self.process == None:
			# Upgrading if executable is not launched by Syncthing-GTK
			# may fail in too many ways.
			log.warning("Skiping updatecheck: Daemon not launched by me")
			return
		if self.force_update_version is None:
			if (datetime.now() - self.config["last_updatecheck"]).total_seconds() < UPDATE_CHECK_INTERVAL:
				# Too soon, check again in 10 minutes
				self.timer("updatecheck", 60 * 10, self.check_for_upgrade)
				log.info("updatecheck: too soon")
				return
		log.info("Checking for updates...")
		# Prepare
		target = "%s.new" % (self.config["syncthing_binary"],)
		target_dir = os.path.split(target)[0]
		# Check for write access to parent directory
		if not can_upgrade_binary(self.config["syncthing_binary"]):
			self.cb_syncthing_error(None, "Warning: No write access to daemon binary; Skipping update check.")
			return
		# Determine platform
		suffix, tag = StDownloader.determine_platform()
		if suffix is None or tag is None:
			# Shouldn't really happen at this point
			log.warning("Cannot update: Unsupported platform")
			return
		
		# Define callbacks
		def cb_cu_error(*a):
			# Version check failed. Try it again later
			self.timer("updatecheck", 1 * 60 * 60, self.check_for_upgrade)
		
		def cb_cu_progress(sd, progress, pb):
			pb.set_fraction(progress)
		
		def cb_cu_extract_start(sd, l, pb):
			l.set_text(_("Extracting update..."))
			pb.set_fraction(0.0)
		
		def cb_cu_extract_finished(sd, r, l, pb):
			pb.hide()
			l.set_text(_("Restarting daemon..."))
			if self.daemon.is_connected():
				self.daemon.restart()
			else:
				# Happens when updating from unsupported version
				if not self.process is None:
					self.process.kill()
				else:
					self.start_daemon()
					self.set_status(False)
					self.restart()
			self.timer(None, 2, r.close)
		
		def cb_cu_download_fail(sd, exception, message, r):
			log.error("Download failed: %s", exception)
			r.close()
			self.cb_syncthing_error(None, _("Failed to download upgrade: %s") % (message))
			return cb_cu_error()
		
		def cb_cu_version(sd, version):
			needs_upgrade = False
			try:
				needs_upgrade = not compare_version(self.daemon.get_version(), version)
			except Exception:
				# May happen if connection to daemon is lost while version
				# check is running
				return cb_cu_error()
			if not self.force_update_version is None:
				needs_upgrade = True
				self.force_update_version = None
			log.info("Updatecheck: needs_upgrade = %s", needs_upgrade)
			self.config["last_updatecheck"] = datetime.now()
			if needs_upgrade:
				pb = Gtk.ProgressBar()
				l = Gtk.Label(_("Downloading Syncthing %s") % (version,))
				l.set_alignment(0, 0.5)
				box = Gtk.VBox()
				box.pack_start(l, True, True, 0)
				box.pack_start(pb, False, True, 1)
				box.show_all()
				r = RIBar(box, Gtk.MessageType.INFO)
				r.disable_close_button()
				self.show_info_box(r)
				sd.connect("error", cb_cu_download_fail, r)
				sd.connect("download-progress", cb_cu_progress, pb)
				sd.connect("extraction-progress", cb_cu_progress, pb)
				sd.connect("download-finished", cb_cu_extract_start, l, pb)
				sd.connect("extraction-finished", cb_cu_extract_finished, r, l, pb)
				sd.download()
			else:
				# No upgrade is needed. Schedule another check on later time
				self.timer("updatecheck", UPDATE_CHECK_INTERVAL, self.check_for_upgrade)
		
		# Check version
		sd = StDownloader(target, tag)
		sd.connect("error", cb_cu_error)
		sd.connect("version", cb_cu_version)
		if self.force_update_version is None:
			sd.get_version()
		else:
			sd.force_version(self.force_update_version)
	
	def swap_updated_binary(self):
		"""
		Switches newly downloaded binary with old one.
		Called while daemon is restarting after upgrade is downloaded.
		"""
		log.info("Found .new file, updating daemon binary")
		bin = self.config["syncthing_binary"]
		old_bin = bin + ".old"
		new_bin = bin + ".new"
		# Move old from way
		try:
			shutil.move(bin, old_bin)
		except Exception, e:
			log.warning("Failed to upgrade daemon binary: Failed to rename old binary")
			log.warning(e)
			return
		# Place new
		try:
			shutil.move(new_bin, bin)
		except Exception, e:
			log.warning("Failed to upgrade daemon binary: Failed to rename new binary")
			log.warning(e)
			# Return old back to place
			try:
				shutil.move(old_bin, bin)
			except Exception, e:
				# This really shouldn't happen, in more than one sense
				log.error("Failed to upgrade daemon binary: Failed to rename backup")
				log.exception(e)
			return
		# Remove old
		try:
			os.unlink(old_bin)
		except Exception, e:
			# Not exactly fatal
			log.warning("Failed to remove backup binary durring backup")
			log.warning(e)
	
	def cb_syncthing_connected(self, *a):
		self.clear()
		self.close_connect_dialog()
		self.set_status(True)
		self["edit-menu-button"].set_sensitive(True)
		self["menu-si-shutdown"].set_sensitive(True)
		self["menu-si-show-id"].set_sensitive(True)
		self["menu-si-recvlimit"].set_sensitive(True)
		self["menu-si-sendlimit"].set_sensitive(True)
		if IS_WINDOWS and not self.use_headerbar:
			# Stupid way to reconfigure window content and keep windows
			# decorations visible on Windows
			r = RIBar(
				_("Connected to Syncthing daemon"),
				Gtk.MessageType.INFO
				)
			self.show_info_box(r)
			self.cb_infobar_close(r)
	
	def cb_syncthing_disconnected(self, daemon, reason, message):
		# if reason == Daemon.UNEXPECTED
		message = "%s %s" % (
				_("Connection to Syncthing daemon lost."),
				_("Syncthing is probably restarting or has been shut down."))
		if reason == Daemon.SHUTDOWN:
			message = _("Syncthing has been shut down.")
			self["menu-si-shutdown"].set_visible(False)
			self["menu-si-resume"].set_visible(True)			
		elif reason == Daemon.RESTART:
			message = "%s %s..." % (_("Syncthing is restarting."), _("Please wait"))
		self.display_connect_dialog(message, quit_button = reason != Daemon.RESTART)
		if reason == Daemon.SHUTDOWN:
			# Add 'Start daemon again' button to dialog
			self.connect_dialog.add_button("Start Again", RESPONSE_START_DAEMON)
		elif reason == Daemon.RESTART:
			# Nothing, just preventing next branch from running
			pass
		elif IS_WINDOWS and not self.process is None:
			# Restart daemon process if connection is lost on Windows
			self.process.kill()
			self.process = None
			self.start_daemon()
		self.set_status(False)
		self.restart()
	
	def cb_syncthing_con_error(self, daemon, reason, message, exception):
		if reason == Daemon.REFUSED:
			# If connection is refused, handler just displays dialog with "please wait" message
			# and lets Daemon object to retry connection
			if self.connect_dialog == None:
				if check_daemon_running():
					# Daemon is running, wait for it
					self.display_connect_dialog(_("Connecting to Syncthing daemon at %s...") % (self.daemon.get_webui_url(),))
				else:
					# Daemon is probably not there, give user option to start it
					if self.config["autostart_daemon"] == 0:
						# ... unless he already decided once forever ...
						self.display_connect_dialog(_("Waiting for Syncthing daemon at %s...") % (self.daemon.get_webui_url(),))
					elif self.config["autostart_daemon"] == 1:
						# ... or already gave persmission ...
						self.display_connect_dialog(_("Starting Syncthing daemon"))
						self.start_daemon()
					else:
						self.display_run_daemon_dialog()
			self.set_status(False)
		elif reason == Daemon.OLD_VERSION and self.config["st_autoupdate"] and not self.process is None and not StDownloader is None:
			# Daemon is too old, but autoupdater is enabled and I have control of deamon.
			# Try to update.
			from configuration import LONG_AGO
			self.config["last_updatecheck"] = LONG_AGO
			self.restart_after_update = True
			self.close_connect_dialog()
			self.display_connect_dialog(_("Your syncthing daemon is too old.") + "\n" + _("Attempting to download recent, please wait..."))
			self.set_status(False)
			self.check_for_upgrade()
		else:
			# All other errors are fatal for now. Error dialog is displayed and program exits.
			if reason == Daemon.NOT_AUTHORIZED:
				message = _("Cannot authorize with daemon. Please, use WebUI to generate API key or disable password authentication.")
			elif reason == Daemon.OLD_VERSION:
				message = _("Your syncthing daemon is too old.\nPlease, upgrade syncthing package at least to version %s and try again.") % (self.daemon.get_min_version(),)
			elif reason == Daemon.TLS_UNSUPPORTED:
				message = _("Sorry, connecting to HTTPS is not supported on this platform.\nPlease, use WebUI to disable HTTPS try again.")
			else: # Daemon.UNKNOWN
				message = "%s\n\n%s %s" % (
						_("Connection to daemon failed. Check your configuration and try again."),
						_("Error message:"), str(message)
						)
				if "Not found" in str(message):
					# Special case that has usual explanation
					message = "%s\n%s" % (
						message,
						_("Possible cause: Is there another web server running on Syncthing port?")
					)
			d = Gtk.MessageDialog(
					self["window"],
					Gtk.DialogFlags.MODAL | Gtk.DialogFlags.DESTROY_WITH_PARENT,
					Gtk.MessageType.ERROR, Gtk.ButtonsType.CLOSE,
					message
					)
			if not exception is None and hasattr(exception, 'full_response'):
				# Anything derived from HTTPError, where full server
				# response is attached
				ex = Gtk.Expander(label=_("More info"))
				tbuf = Gtk.TextBuffer()
				try:
					tbuf.set_text(u'Server response:\n\'%s\'' % (exception.full_response,))
				except Exception:
					# May happen when full_response can't be decoded
					try:
						tbuf.set_text(u'Server response:\n\'%s\'' % ((exception.full_response,),))
					except Exception:
						# Shouldn't really happen
						tbuf.set_text("<unparsable mess of data>")
				tview = Gtk.TextView(buffer=tbuf)
				swin = Gtk.ScrolledWindow()
				swin.set_policy(Gtk.PolicyType.AUTOMATIC, Gtk.PolicyType.AUTOMATIC)
				swin.add_with_viewport(tview)
				swin.set_size_request(300, 400)
				ex.add(swin)
				d.get_message_area().pack_end(ex, True, True, 1)
				ex.show_all()
			d.run()
			d.hide()
			d.destroy()
			self.quit()
	
	def cb_syncthing_config_oos(self, *a):
		if self["infobar"] == None:
			r = RIBar(
				_("The configuration has been saved but not activated.\nSyncthing must restart to activate the new configuration."),
				Gtk.MessageType.WARNING,
				( RIBar.build_button(_("_Restart"), "view-refresh"), RESPONSE_RESTART)
				)
			self["infobar"] = r
			self.show_info_box(r)
	
	def cb_syncthing_config_saved(self, *a):
		# Refresh daemon data from UI
		log.debug("Config saved")
		self.refresh()
	
	def cb_config_loaded(self, daemon, config):
		# Called after connection to daemon is initialized;
		# Used to change indicating UI components
		self.recv_limit = config["options"]["maxRecvKbps"]
		self.send_limit = config["options"]["maxSendKbps"]
		L_MEV = [("menu-si-sendlimit", self.send_limit),
				 ("menu-si-recvlimit", self.recv_limit)]
		
		for limitmenu, value in L_MEV:
			other = True
			for speed in [0] + SPEED_LIMIT_VALUES:
				menuitem = self["%s-%s" % (limitmenu, speed)]
				menuitem.set_active(speed == value)
				if speed == value:
					other = False
			self["%s-other" % (limitmenu,)].set_active(other)
		
		if config["options"]["urAccepted"] == 0:
			# User did not responded to usage reporting yet. Ask
			self.ask_for_ur()
		
		if not self.watcher is None:
			self.watcher.start()
	
	def cb_syncthing_error(self, daemon, message):
		""" Handles errors reported by syncthing daemon """
		# Daemon argument is not used
		RE_IP_PORT = re.compile(r"([0-9]+\.[0-9]+\.[0-9]+\.[0-9]+):([0-9]+)")
		if "remote device speaks an older version of the protocol" in message:
			# This one needs special treatement because remote port changes
			# every time when this is reported.
			id = re.search("to ([-0-9A-Za-z]+)", message)
			version = re.search("protocol \(([^\)]+)\)", message)
			if not id or not version:
				# Invalid format
				return
			id = display_id = id.group(1)
			version = version.group(1)
			if id in self.devices:
				device = self.devices[id]
				display_id = device.get_title()
				device.set_color_hex(COLOR_DEVICE_ERROR)
				device.set_status(_("Incompatible"), 0)
				device.show_value("version")
				device["version"] = version
			
			message = _("Connecting to <b>%s</b> failed; the remote device speaks an older version of the protocol (%s) not compatible with this version") % (
					display_id, version)
		while RE_IP_PORT.search(message):
			# Strip any IP:port pairs in message to only IP. Port usually
			# changes with each error message
			ip, port = RE_IP_PORT.search(message).groups()
			message = message.replace("%s:%s" % (ip, port), ip)
		if message in self.error_messages:
			# Same error is already displayed
			log.info("(repeated) %s", message)
			return
		log.info(message)
		if "Unexpected folder ID" in message:
			# Handled by event, don't display twice
			return
		severity = Gtk.MessageType.WARNING
		if "Stopping folder" in message:
			severity = Gtk.MessageType.ERROR
		self.error_messages.add(message)
		bar = RIBar(message, severity)
		bar.connect("response", self.cb_error_response, message)
		self.show_error_box(bar)
	
	def cb_error_response(self, bar, response, message):
		# Remove closed error message from self.error_messages list,
		# so it can re-appear
		if message in self.error_messages:
			self.error_messages.remove(message)
	
	def cb_syncthing_folder_rejected(self, daemon, nid, rid, label):
		if (nid, rid) in self.error_messages:
			# Store as error message and don't display twice
			return
		self.error_messages.add((nid, rid))
		device, can_fix = nid, False
		if nid in self.devices:
			device = self.devices[nid].get_title()
			can_fix = True
		markup = _('%(device)s wants to share folder "%(folder)s". Add new folder?') % {
			'device' : "<b>%s</b>" % device,
			'folder' : "<b>%s</b>" % (label or rid)
			}
		r = RIBar("", Gtk.MessageType.WARNING,)
		r.get_label().set_markup(markup)
		if can_fix:
			r.add_button(RIBar.build_button(_("_Add")), RESPONSE_FIX_FOLDER_ID)
		self.show_error_box(r, {"nid" : nid, "rid" : rid, "label" : label } )
	
	def cb_syncthing_device_rejected(self, daemon, nid, name, address):
		# Remove port from address, it's random by default anyway
		if "[" in address:
			# IPv6 address
			address = address.split("]:")[0] + "]"
		else:
			# IPv4
			address = address.split(":")[0]
		if (nid, address) in self.error_messages:
			# Store as error message and don't display twice
			return
		self.error_messages.add((nid, address))
		markup = _('Device "<b>%(name)s</b>" (%(device)s) at IP "<b>%(ip)s</b>" wants to connect. Add new device?') % {
			'name' : name,
			'device' : "<b>%s</b>" % nid,
			'ip' : "<b>%s</b>" % address
			}
		r = RIBar("", Gtk.MessageType.WARNING,)
		r.get_label().set_markup(markup)
		r.add_button(RIBar.build_button(_("_Add")), RESPONSE_FIX_NEW_DEVICE)
		r.add_button(RIBar.build_button(_("_Ignore")), RESPONSE_FIX_IGNORE)
		self.show_error_box(r, {"nid" : nid, "name" : name, "address" : address} )
	
	def cb_syncthing_my_id_changed(self, daemon, device_id):
		if device_id in self.devices:
			device = self.devices[device_id]
			# Move my device to top
			self["devicelist"].reorder_child(device, 0)
			# Modify header & color
			device.set_status("")
			device.invert_header(True)
			device.set_color_hex(COLOR_OWN_DEVICE)
			if self.use_headerbar:
				self["header"].set_subtitle(device.get_title())
			else:
				self["server-name"].set_markup("<b>%s</b>" % (device.get_title(),))
			# Modify values
			device.clear_values()
			device.add_value("ram",		"ram.svg",		_("RAM Utilization"),	"")
			device.add_value("cpu",		"cpu.svg",		_("CPU Utilization"),	"")
			device.add_value("inbps",	"dl_rate.svg",	_("Download Rate"),		"0 B/s (0 B)")
			device.add_value("outbps",	"up_rate.svg",	_("Upload Rate"),		"0 B/s (0 B)")
			device.add_value("announce",	"announce.svg",	_("Announce Server"),	"")
			device.add_value("version",	"version.svg",	_("Version"),			None)
			device.show_all()
			# Expand my own device box right after startup
			if self.devices_never_loaded:
				self.open_boxes.add(device["id"])
				device.set_open(True)
				self.devices_never_loaded = True
			# Remove my own device from "Shared with" value in all shared directories
			# ( https://github.com/syncthing/syncthing/issues/915 )
			for folder in self.folders:
				f = self.folders[folder]
				if device in f["devices"]:
					f["shared"] = ", ".join([ n.get_title() for n in f["devices"] if n != device ])
			# Check for new version, if enabled
			self.check_for_upgrade()
	
	def cb_syncthing_system_data(self, daemon, mem, cpu, d_failed, d_total):
		if self.daemon.get_my_id() in self.devices:
			# Update my device display
			device = self.devices[self.daemon.get_my_id()]
			device["ram"] = sizeof_fmt(mem)
			device["cpu"] = "%3.2f%%" % (cpu)
			if d_total == 0:
				device["announce"] = _("disabled")
			else:			
				device["announce"] = "%s/%s" % (d_total - d_failed, d_total)
	
	def cb_syncthing_device_added(self, daemon, nid, name, used, data):
		self.show_device(nid, name,
			data["compression"],
			data["introducer"] if "introducer" in data else False,
			used
		)
	
	def cb_syncthing_device_data_changed(self, daemon, nid, address, client_version,
			inbps, outbps, inbytes, outbytes):
		if nid in self.devices:	# Should be always
			device = self.devices[nid]
			# Update strings
			device["address"] = address
			if client_version not in ("?", None):
				device["version"] = client_version
			# Update rates
			device['inbps'] = "%s/s (%s)" % (sizeof_fmt(inbps), sizeof_fmt(inbytes))
			device['outbps'] = "%s/s (%s)" % (sizeof_fmt(outbps), sizeof_fmt(outbytes))
	
	def cb_syncthing_last_seen_changed(self, daemon, nid, dt):
		if nid in self.devices:	# Should be always
			device = self.devices[nid]
			if dt is None:
				device['last-seen'] = _("Never")
			else:
				dtf = dt.strftime("%Y-%m-%d %H:%M")
				device['last-seen'] = str(dtf)
	
	def cb_syncthing_device_paused_resumed(self, daemon, nid, paused):
		if nid in self.devices:	# Should be always
			device = self.devices[nid]
			device.set_status(_("Paused") if paused else _("Disconnected"))
			device.set_color_hex(COLOR_DEVICE_OFFLINE)
			device["online"] = False
			device["connected"] = False
			# Update visible values
			device.hide_values("sync", "inbps", "outbps", "version")
			device.show_values("last-seen")
		self.update_folders()
		self.set_status(True)
	
	def cb_syncthing_device_state_changed(self, daemon, nid, connected):
		if nid in self.devices:	# Should be always
			device = self.devices[nid]
			if device["connected"] != connected:
				device["connected"] = connected
				if connected:
					# Update color & header
					device.set_status(_("Connected"))
					device.set_color_hex(COLOR_DEVICE_CONNECTED)
					device["online"] = True
					# Update visible values
					device.show_values("sync", "inbps", "oubps", "version")
					device.hide_values("last-seen")
				else:
					# Update color & header
					device.set_status(_("Disconnected"))
					device.set_color_hex(COLOR_DEVICE_OFFLINE)
					device["online"] = False
					# Update visible values
					device.hide_values("sync", "inbps", "outbps", "version")
					device.show_values("last-seen")
		self.update_folders()
		self.set_status(True)
	
	def cb_syncthing_device_sync_progress(self, daemon, device_id, sync):
		if device_id in self.devices:
			device = self.devices[device_id]
			device["sync"] = "%3.f%%" % (sync * 100.0)
			if not device["connected"]:
				device.set_color_hex(COLOR_DEVICE_OFFLINE)
				device.set_status(_("Disconnected"))
			elif sync >= 0.0 and sync < 0.99:
				device.set_color_hex(COLOR_DEVICE_SYNCING)
				device.set_status(_("Syncing"), sync)
			else:
				device.set_color_hex(COLOR_DEVICE_CONNECTED)
				device.set_status(_("Up to Date"))
	
	def cb_syncthing_folder_added(self, daemon, rid, r):
		box = self.show_folder(
			rid, r["label"], r["path"],
			r["type"] == "readonly",
			r["ignorePerms"], 
			r["rescanIntervalS"],
			sorted(
				[ self.devices[n["deviceID"]] for n in r["devices"] if n["deviceID"] in self.devices ],
				key=lambda x : x.get_title().lower()
				)
			)
		if not self.watcher is None:
			if rid in self.config["use_inotify"]:
				self.watcher.watch(box["id"], box["norm_path"])
				if IS_WINDOWS:
					self.lookup_action('inotify_output').set_enabled(True)
	
	def cb_syncthing_folder_data_changed(self, daemon, rid, data):
		if rid in self.folders:	# Should be always
			folder = self.folders[rid]
			folder["global"] = "%s %s, %s" % (data["globalFiles"], _("Files"), sizeof_fmt(data["globalBytes"]))
			folder["local"]	 = "%s %s, %s" % (data["localFiles"], _("Files"), sizeof_fmt(data["localBytes"]))
			folder["oos"]	 = "%s %s, %s" % (data["needFiles"], _("Files"), sizeof_fmt(data["needBytes"]))
			if folder["b_master"]:
				can_override = (data["needFiles"] > 0)
				if can_override != folder["can_override"]:
					folder["can_override"] = can_override
					self.cb_syncthing_folder_up_to_date(None, rid)
	
	def cb_syncthing_folder_up_to_date(self, daemon, rid):
		if rid in self.folders:	# Should be always
			folder = self.folders[rid]
			self.cb_syncthing_folder_state_changed(daemon, rid, 1.0,
				COLOR_FOLDER_IDLE,
				_("Cluster out of sync") if folder["can_override"] else _("Up to Date")
			)
		
	def cb_syncthing_folder_state_changed(self, daemon, rid, percentage, color, text):
		if rid in self.folders:	# Should be always
			folder = self.folders[rid]
			folder.set_color_hex(color)
			folder.set_status(text, percentage)
			self.update_folders()
			self.set_status(True)
	
	def cb_syncthing_folder_stopped(self, daemon, rid, message):
		if rid in self.folders:	# Should be always
			folder = self.folders[rid]
			folder.set_color_hex(COLOR_FOLDER_STOPPED)
			folder.set_status(_("Stopped"), 0)
			# Color, theme-based icon is used here. It's intentional and
			# supposed to draw attention
			folder.add_value("error", "dialog-error", _("Error"), message)
			folder.show_value('error')
	
	def cb_syncthing_folder_error(self, daemon, rid, errors):
		if rid in self.folders:	# Should be always
			folder = self.folders[rid]
			message = "%(path)s: %(error)s" % errors[-1]
			folder.add_value("error", "dialog-error", _("Error"), message)
			folder.show_value('error')
	
	def any_device_online(self):
		"""
		Returns True if there is at least one device connected to daemon
		"""
		for box in self.devices.values():
			if box["online"] and box["id"] != self.daemon.get_my_id():
				return True
		return False
	
	def set_status(self, is_connected):
		""" Sets icon and text on first line of popup menu """
		if is_connected:
			if self.daemon.syncing():
				# Daemon is online and at work
				sr = self.daemon.get_syncing_list()
				if len(sr) == 1:
					self["menu-si-status"].set_label(_("Synchronizing '%s'") % (sr[0],))
				else:
					self["menu-si-status"].set_label(_("Synchronizing %s folders") % (len(sr),))
				self.animate_status()
			elif self.any_device_online():
				# Daemon is online and idle
				self.statusicon.set("si-%s-idle" % (self.config['icon_theme'],), _("Up to Date"))
				self["menu-si-status"].set_label(_("Up to Date"))
				self.cancel_timer("icon")
			else:
				# Daemon is online, but there is no remote device connected
				self.statusicon.set("si-%s-unknown" % (self.config['icon_theme'],), _("All devices offline"))
				self["menu-si-status"].set_label(_("All devices offline"))
				self.cancel_timer("icon")
		else:
			# Still connecting to syncthing daemon
			self.statusicon.set("si-%s-unknown" % (self.config['icon_theme'],), _("Connecting to Syncthing daemon..."))
			self["menu-si-status"].set_label(_("Connecting to Syncthing daemon..."))
			self.cancel_timer("icon")
	
	def animate_status(self):
		""" Handles icon animation """
		if self.timer_active("icon"):
			# Already animating
			return
		self.statusicon.set("si-%s-%s" % (self.config['icon_theme'], self.sync_animation,))
		self.sync_animation += 1
		if self.sync_animation >= SI_FRAMES:
			self.sync_animation = 0
		self.timer("icon", 0.1, self.animate_status)
	
	def update_folders(self):
		"""
		Sets status of any 'idle' folder that has no devices online to
		'offline' and back if one of devices got connected.
		"""
		for rid in self.folders:
			online = False
			folder = self.folders[rid]
			for device in folder["devices"]:
				online = online or device["online"]
			if online and folder.compare_color_hex(COLOR_FOLDER_OFFLINE):
				# Folder was marked as offline but is back online now
				if folder["can_override"]:
					folder.set_status(_("Cluster out of sync"))
				else:
					folder.set_status(_("Up to Date"))
				folder.set_color_hex(COLOR_FOLDER_IDLE)
			elif not online and folder.compare_color_hex(COLOR_FOLDER_SCANNING):
				# Folder is offline and in Scanning state
				folder.set_color_hex(COLOR_FOLDER_OFFLINE)
			elif not online and folder.compare_color_hex(COLOR_FOLDER_IDLE):
				# Folder is offline and in Idle state (not scanning)
				if len([ d for d in folder["devices"] if d["id"] != self.daemon.get_my_id()]) == 0:
					# No device to share folder with
					folder.set_status(_("Unshared"))
				else:
					# Folder is shared, but all devices are offline
					folder.set_status(_("Offline"))
				folder.set_color_hex(COLOR_FOLDER_OFFLINE)
	
	def show_error_box(self, ribar, additional_data={}):
		self.show_info_box(ribar, additional_data)
		self.error_boxes.append(ribar)
	
	def show_info_box(self, ribar, additional_data=None):
		self["content"].pack_start(ribar, False, False, 0)
		self["content"].reorder_child(ribar, 0 if self.use_headerbar else 1)
		ribar.connect("close", self.cb_infobar_close)
		ribar.connect("response", self.cb_infobar_response, additional_data)
		ribar.show()
		ribar.set_reveal_child(True)
	
	def fatal_error(self, text):
		# TODO: Better way to handle this
		log.error(text)
		d = Gtk.MessageDialog(
				None,
				Gtk.DialogFlags.MODAL | Gtk.DialogFlags.DESTROY_WITH_PARENT,
				Gtk.MessageType.ERROR, Gtk.ButtonsType.CLOSE,
				text
				)
		d.run()
		d.hide()
		d.destroy()
		self.quit()
	
	def get_folder_n_path(self, path):
		"""
		Returns tuple of ID of folder containign specified path and
		relative path in that folder, or (None, None) if specified path
		doesn't belongs anywhere
		"""
		for folder_id in self.folders:
			f = self.folders[folder_id]
			relpath = os.path.relpath(path, f["norm_path"])
			if not relpath.startswith("../") and relpath != "..":
				return (folder_id, relpath)
		return (None, None)
	
	def __getitem__(self, name):
		""" Convince method that allows widgets to be accessed via self["widget"] """
		if name in self.widgets:
			return self.widgets[name]
		return self.builder.get_object(name)
	
	def __setitem__(self, name, item):
		""" Convince method that allows widgets to be accessed via self["widget"] """
		self.widgets[name] = item
	
	def __contains__(self, name):
		""" Returns True if there is such widget """
		if name in self.widgets: return True
		return self.builder.get_object(name) != None
	
	def hilight(self, boxes):
		to_hilight = set([])
		for box in boxes:
			if box["id"] in self.folders:
				for d in box["devices"]:
					if d["id"] != self.daemon.get_my_id():
						to_hilight.add(d)
				to_hilight.add(box)
			if box["id"] in self.devices and box["id"] != self.daemon.get_my_id():
				for f in self.folders.values():
					if box in f["devices"]:
						to_hilight.add(f)
				to_hilight.add(box)
		for box in [] + self.devices.values() + self.folders.values():
			box.set_hilight(box in to_hilight)
	
	def is_visible(self):
		""" Returns True if main window is visible """
		return self["window"].is_visible()
	
	def show(self):
		"""
		Shows main window or brings it to front, if is already visible.
		If connection to daemon is not established, shows 'Connecting'
		dialog as well.
		"""
		if not self.daemon is None:
			self.daemon.set_refresh_interval(REFRESH_INTERVAL_DEFAULT)
			self.daemon.request_events()
		if not self["window"].is_visible():
			self["window"].show()
			if IS_WINDOWS and not self.config["window_position"] is None:
				scr = Gdk.Screen.get_default()
				self.config["window_position"] = (
					min(self.config["window_position"][0], scr.width() - 300),
					min(self.config["window_position"][1], scr.height() - 100)
				)
				self["window"].move(*self.config["window_position"] )
			if self.connect_dialog != None:
				self.connect_dialog.show()
		else:
			self["window"].present()
		self["menu-si-show"].set_label(_("Hide Window"))
	
	def hide(self):
		""" Hides main windows and 'Connecting' dialog, if displayed """
		if self.connect_dialog != None:
			self.connect_dialog.hide()
		if IS_WINDOWS:
			x, y = self["window"].get_position()
			if x < 0 : x = 0
			if y < 0 : y = 0
			# Yes, it is possible for window to have negative position
			# on Windows...
			self.config["window_position"] = (x, y)
		self["window"].hide()
		self["menu-si-show"].set_label(_("Show Window"))
		if not self.daemon is None:
			self.daemon.set_refresh_interval(REFRESH_INTERVAL_TRAY)
	
	def display_connect_dialog(self, message, quit_button=True):
		"""
		Displays 'Be patient, i'm trying to connect here' dialog, or updates
		it's message if said dialog is already displayed.
		"""
		if self.connect_dialog == None:
			log.debug("Creating connect_dialog")
			self.connect_dialog = Gtk.MessageDialog(
				self["window"],
				Gtk.DialogFlags.MODAL | Gtk.DialogFlags.DESTROY_WITH_PARENT,
				Gtk.MessageType.INFO, 0, "-")
			if quit_button:
				self.connect_dialog.add_button("gtk-quit", RESPONSE_QUIT)
			# There is only one response available on this dialog
			self.connect_dialog.connect("response", self.cb_connect_dialog_response, None)
			if self.is_visible():
				self.connect_dialog.show_all()
		def set_label(d, message):
			"""
			Small, recursive helper function to set label somehwere
			deep in dialog
			"""
			for c in d.get_children():
				if isinstance(c, Gtk.Container):
					if set_label(c, message):
						return True
				elif isinstance(c, Gtk.Label):
					c.set_markup(message)
					return True
			return False
		log.verbose("Settinig connect_dialog label %s" % message[0:15])
		set_label(self.connect_dialog.get_content_area(), message)
	
	def display_run_daemon_dialog(self):
		"""
		Displays 'Syncthing is not running, should I start it for you?'
		dialog.
		"""
		if self.connect_dialog == None: # Don't override already existing dialog
			log.debug("Creating run_daemon_dialog")
			self.connect_dialog = Gtk.MessageDialog(
				self["window"],
				Gtk.DialogFlags.MODAL | Gtk.DialogFlags.DESTROY_WITH_PARENT,
				Gtk.MessageType.INFO, 0,
				"%s\n%s" % (
					_("Syncthing daemon doesn't appear to be running."),
					_("Start it now?")
					)
				)
			cb = Gtk.CheckButton(_("Always start daemon automatically"))
			self.connect_dialog.get_content_area().pack_end(cb, False, False, 2)
			self.connect_dialog.add_button("_Start",   RESPONSE_START_DAEMON)
			self.connect_dialog.add_button("gtk-quit", RESPONSE_QUIT)
			# There is only one response available on this dialog
			self.connect_dialog.connect("response", self.cb_connect_dialog_response, cb)
			if self.is_visible():
				self.connect_dialog.show_all()
			else:
				cb.show()	# Keep this one visible, even if dialog is not
			# Update notification icon menu so user can start daemon from there
			self["menu-si-shutdown"].set_visible(False)
			self["menu-si-resume"].set_visible(True)
	
	def close_connect_dialog(self):
		if self.connect_dialog != None:
			self.connect_dialog.hide()
			self.connect_dialog.destroy()
			self.connect_dialog = None
			
			if IS_WINDOWS:
				# Force windows position on Windows - GTK 3.18 moves
				# window to corner when connect_dialog disappears for
				# some unexplainable reason
				x, y = self["window"].get_position()
				
				def move_back():
					self["window"].move(x, y)
				GLib.idle_add(move_back)
	
	def show_folder(self, id, label, path, is_master, ignore_perms, rescan_interval, shared):
		""" Shared is expected to be list """
		display_path = path
		if IS_WINDOWS:
			if display_path.lower().replace("\\", "/").startswith(os.path.expanduser("~").lower()):
				display_path = "~%s" % display_path[len(os.path.expanduser("~")):]
		title = id
		if self.config["folder_as_path"]:
			title = display_path
		if label not in (None, ""):
			title = label
		if id in self.folders:
			# Reuse existing box
			box = self.folders[id]
			box.set_title(title)
		else:
			# Create new box
			box = InfoBox(self, title, Gtk.Image.new_from_icon_name("drive-harddisk", Gtk.IconSize.LARGE_TOOLBAR))
			# Add visible lines
			box.add_value("id",			"version.svg",	_("Folder ID"),			id)
			box.add_value("path",		"folder.svg",	_("Path"))
			box.add_value("global",		"global.svg",	_("Global State"),		"? items, ?B")
			box.add_value("local",		"home.svg",		_("Local State"),		"? items, ?B")
			box.add_value("oos",		"dl_rate.svg",	_("Out Of Sync"),		"? items, ?B")
			box.add_value("master",		"lock.svg",		_("Folder Master"))
			box.add_value("ignore",		"ignore.svg",	_("Ignore Permissions"))
			box.add_value("rescan",		"rescan.svg",	_("Rescan Interval"))
			box.add_value("shared",		"shared.svg",	_("Shared With"))
			# Add hidden stuff
			box.add_hidden_value("b_master", is_master)
			box.add_hidden_value("can_override", False)
			box.add_hidden_value("devices", shared)
			box.add_hidden_value("norm_path", os.path.abspath(os.path.expanduser(path)))
			box.add_hidden_value("label", label)
			# Setup display & signal
			box.set_status("Unknown")
			if not self.dark_color is None:
				box.set_dark_color(*self.dark_color)
			box.set_color_hex(COLOR_FOLDER)
			box.set_vexpand(False)
			GLib.idle_add(box.show_all)	# Window border will dissapear without this on Windows
			self["folderlist"].pack_start(box, False, False, 3)
			box.set_open(id in self.open_boxes or self.folders_never_loaded)
			box.connect('right-click', self.cb_popup_menu_folder)
			box.connect('doubleclick', self.cb_browse_folder)
			box.connect('enter-notify-event', self.cb_box_mouse_enter)
			box.connect('leave-notify-event', self.cb_box_mouse_leave)
			self.folders[id] = box
			self.folders_never_loaded = False
		# Set values
		box.set_value("id",		id)
		box.set_value("path",	display_path)
		box.set_value("master",	_("Yes") if is_master else _("No"))
		box.set_value("ignore",	_("Yes") if ignore_perms else _("No"))
		box.set_value("rescan",	"%s s%s" % (
			rescan_interval, " " + _("(watch)") if id in self.config["use_inotify"] else "" ))
		box.set_value("shared",	", ".join([ n.get_title() for n in shared ]))
		box.set_value("b_master", is_master)
		box.set_value("can_override", False)
		box.set_visible("id",		self.config["folder_as_path"] or label not in (None, ""))
		box.set_visible("master",	is_master)
		box.set_visible("ignore",	ignore_perms)
		return box
	
	def show_device(self, id, name, compression, introducer, used):
		if name in (None, ""):
			# Show first block from ID if name is unset
			name = id.split("-")[0]
		if not used:
			name = "%s (%s)" % (name, _("Unused"))
		if id in self.devices:
			# Reuse existing box
			box = self.devices[id]
			box.set_title(name)
		else:
			# Create new box
			box = InfoBox(self, name, IdentIcon(id))
			# Add visible lines
			box.add_value("address",	"address.svg",	_("Address"),			None)
			box.add_value("sync",		"sync.svg",		_("Synchronization"),	"0%", visible=False)
			box.add_value("compress",	"compress.svg",	_("Compression"))
			box.add_value("inbps",		"dl_rate.svg",	_("Download Rate"),		"0 B/s (0 B)", visible=False)
			box.add_value("outbps",		"up_rate.svg",	_("Upload Rate"),		"0 B/s (0 B)", visible=False)
			box.add_value("introducer",	"thumb_up.svg",	_("Introducer"))
			box.add_value("version",	"version.svg",	_("Version"),			None, visible=False)
			box.add_value('last-seen',	"clock.svg",	_("Last Seen"),			_("Never"))
			# Add hidden stuff
			box.add_hidden_value("id", id)
			box.add_hidden_value("connected", False)
			box.add_hidden_value("completion", {})
			box.add_hidden_value("time", 0)
			box.add_hidden_value("online", False)
			# Setup display & signal
			if not self.dark_color is None:
				box.set_dark_color(*self.dark_color)
			box.set_color_hex(COLOR_DEVICE)
			box.set_vexpand(False)
			box.set_open(id in self.open_boxes)
			box.get_icon().set_size_request(22, 22)
			GLib.idle_add(box.show_all)	# Window border will dissapear without this on Windows
			self["devicelist"].pack_start(box, False, False, 3)
			box.connect('right-click', self.cb_popup_menu_device)
			box.connect('enter-notify-event', self.cb_box_mouse_enter)
			box.connect('leave-notify-event', self.cb_box_mouse_leave)
			self.devices[id] = box
		# Set values
		if compression in (True, "always"): box.set_value("compress", _("All Data"))
		elif compression in (False, "never"): box.set_value("compress", _("Off"))
		else: box.set_value("compress", _("Metadata Only"))
		box.set_value("introducer",	_("Yes") if introducer else _("No"))
		box.set_value('last-seen',	_("Never"))
		return box
	
	def clear(self):
		""" Clears folder and device lists. """
		for i in ('devicelist', 'folderlist'):
			for c in [] + self[i].get_children():
				self[i].remove(c)
				c.destroy()
		self.devices = {}
		self.folders = {}
	
	def restart(self):
		"""
		Removes everything, restets all data and reconnects
		to daemon.
		"""
		self["edit-menu-button"].set_sensitive(False)
		self["menu-si-shutdown"].set_sensitive(False)
		self["menu-si-show-id"].set_sensitive(False)
		self["menu-si-recvlimit"].set_sensitive(False)
		self["menu-si-sendlimit"].set_sensitive(False)
		if not self["infobar"] is None:
			self.cb_infobar_close(self["infobar"])
		for r in self.error_boxes:
			r.get_parent().remove(r)
			r.destroy()
		self.error_boxes = []
		self.error_messages = set([])
		self.cancel_all() # timers
		if not self.watcher is None:
			self.watcher.kill()
		self.daemon.reconnect()
	
	def refresh(self):
		"""
		Similar to restart().
		Re-requests all data from daemon, without disconnecting.
		Then refreshes all UI widgets.
		Looks cleaner & prevents UI from blinking.
		"""
		log.debug("Reloading config...")
		if not self.watcher is None:
			self.watcher.kill()
			self.lookup_action('inotify_output').set_enabled(False)
		def callback(*a):
			if not self.watcher is None:
				GLib.timeout_add_seconds(1, self.watcher.start)
		self.daemon.reload_config(callback)
	
	def change_setting_async(self, setting_name, value, retry_on_error=False, restart=True):
		"""
		Asynchronously changes one value in daemon configuration and
		optionaly restarts daemon.
		
		This will:
		 - call daemon.read_config() to read configuration from daemon
		 - change value in recieved YAML document
		 - call daemon.write_config() to post configuration back
		 - call daemon.restart()
		Everthing will be done asynchronously and will be repeated
		until succeed, if retry_on_error is set to True.
		Even if retry_on_error is False, error in write_config will
		be only logged.
		
		It is possible to change nested setting using '/' as separator.
		That may cause error if parent setting node is not present and
		this error will not cause retrying process as well.
		
		If value is callable, it's called instead of setting it.
		In such case, callable is called as:
		   value(config_node_as_dict, setting_name)
		"""
		# ^^ Longest comment in entire project
		
		# Callbacks
		def csnr_error(e, trash, setting_name, value, retry_on_error):
			"""
			Error handler for change_setting_async method
			"""
			log.error("change_setting_async: Failed to read configuration: %s", e)
			if retry_on_error:
				log.error("Retrying...")
				change_setting_async(setting_name, value, retry_on_error, restart)
			else:
				log.error("Giving up.")
		
		def csnr_save_error(e, *a):
			"""
			Another error handler for change_setting_async method.
			This one just reports failure.
			"""
			log.error("change_setting_async: Failed to store configuration: %s", e)
			log.error("Giving up.")
		
		def csnr_config_read(config, setting_name, value, retry_on_error):
			"""
			Handler for change_setting_async
			Modifies recieved config and post it back.
			"""
			c, setting = config, setting_name
			while "/" in setting:
				key, setting = setting.split("/", 1)
				c = c[key]
			if hasattr(value, '__call__'):
				value(c, setting)
			else:
				c[setting] = value
			self.daemon.write_config(config, csnr_config_saved, csnr_save_error, setting_name, value)
		
		def csnr_config_saved(setting_name, value):
			"""
			Handler for change_setting_async
			Reports good stuff and restarts daemon.
			"""
			log.verbose("Configuration value '%s' set to '%s'", setting_name, value)
			if restart:
				message = "%s %s..." % (_("Syncthing is restarting."), _("Please wait"))
				self.display_connect_dialog(message)
				self.set_status(False)
				self.restart()
				GLib.idle_add(self.daemon.restart)
		
		# Call
		self.daemon.read_config(csnr_config_read, csnr_error, setting_name, value, retry_on_error)
	
	def quit(self, *a):
		if self.process != None:
			if IS_WINDOWS:
				# Always kill subprocess on windows
				self.process.kill()
				self.process = None
				if not self.watcher is None:
					self.watcher.kill()
			elif self.config["autokill_daemon"] == 2:	# Ask
				d = Gtk.MessageDialog(
					self["window"],
					Gtk.DialogFlags.MODAL | Gtk.DialogFlags.DESTROY_WITH_PARENT,
					Gtk.MessageType.INFO, 0,
					"%s\n%s" % (
						_("Exiting."),
						_("Shutdown Syncthing daemon as well?")
						)
					)
				d.add_button("gtk-yes",	RESPONSE_SLAIN_DAEMON)
				d.add_button("gtk-no",	RESPONSE_SPARE_DAEMON)
				cb = Gtk.CheckButton(_("Always do same; Don't show this window again"))
				d.get_content_area().pack_end(cb, False, False, 2)
				d.connect("response", self.cb_kill_daemon_response, cb)
				d.show_all()
				return
			elif self.config["autokill_daemon"] == 1: # Yes
				self.process.terminate()
				self.process = None
		Gtk.Application.quit(self)
	
	def show_add_folder_dialog(self, path=None):
		"""
		Waits for daemon to connect and shows 'add folder' dialog,
		optionaly with pre-filled path entry.
		"""
		handler_id = None
		def have_config(*a):
			""" One-time handler for config-loaded signal """
			if not handler_id is None:
				self.daemon.handler_disconnect(handler_id)
			self.show()
			e = FolderEditorDialog(self, True, None, path)
			e.call_after_loaded(e.fill_folder_id, generate_folder_id(), False)
			e.load()
			e.show(self["window"])
		
		if self.daemon.is_connected():
			have_config()
		else:
			handler_id = self.daemon.connect("config-loaded", have_config)
	
	def show_remove_folder_dialog(self, path):
		"""
		Waits for daemon to connect, then searchs for folder id assigned
		with specified path and shows 'remove folder' dialog, it such
		id is found.
		If id is not found, does nothing.
		"""
		handler_id = None
		def have_config(*a):
			""" One-time handler for config-loaded signal """
			if not handler_id is None:
				self.daemon.handler_disconnect(handler_id)
			for rid in self.folders:
				if self.folders[rid]["path"] == path:
					name = self.folders[rid].get_title()
					self.show()
					self.check_delete("folder", rid, name)
					return
			log.warning("Failed to remove directory for path '%s': No such folder", path)
		
		if self.daemon.is_connected():
			have_config()
		else:
			handler_id = self.daemon.connect("config-loaded", have_config)
	
	# --- Callbacks ---
	def cb_exit(self, *a):
		self.statusicon.hide()
		self.quit()
	
	def cb_about(self, *a):
		AboutDialog(self, self.gladepath).show(self["window"])
	
	def cb_delete_event(self, *e):
		# Hide main window
		self.hide()
		return True
	
	def cb_realized(self, widget, *a):
		context = widget.get_style_context()
		color = context.get_background_color(Gtk.StateFlags.SELECTED)
		# Dark color: Gdk.RGBA(red=0.223529, green=0.247059, blue=0.247059, alpha=1.000000)
		# Light color: Gdk.RGBA(red=0.929412, green=0.929412, blue=0.929412, alpha=1.000000)
		light_color = False
		for c in list(color)[0:3]:
			if c > 0.75: light_color = True
		if not light_color:
			# Set dark color based on current window background
			self.dark_color = (color.red, color.green, color.blue, 1.0)
			# Recolor all boxes
			for box in self.folders.values():
				box.set_dark_color(*self.dark_color)
			for box in self.devices.values():
				box.set_dark_color(*self.dark_color)
	
	def cb_box_mouse_enter(self, box, *a):
		self.hilight([box])

	def cb_box_mouse_leave(self, *a):
		self.hilight([])
	
	def cb_menu_show_id(self, *a):
		d = IDDialog(self, self.daemon.get_my_id())
		d.show(self["window"])
	
	def cb_menu_add_folder(self, event, *a):
		""" Handler for 'Add folder' menu item """
		self.show_add_folder_dialog()
	
	def cb_menu_add_device(self, event, *a):
		""" Handler for 'Add device' menu item """
		e = DeviceEditorDialog(self, True)
		e.load()
		e.show(self["window"])
	
	def cb_menu_daemon_settings(self, event, *a):
		""" Handler for 'Daemon Settings' menu item """
		e = DaemonSettingsDialog(self)
		e.load()
		e.show(self["window"])
	
	def cb_menu_ui_settings(self, event, *a):
		""" Handler for 'UI Settings' menu item """
		e = UISettingsDialog(self)
		e.load()
		e.show(self["window"])
	
	def cb_menu_recvlimit(self, menuitem, speed=0):
		if menuitem.get_active() and self.recv_limit != speed:
			self.change_setting_async("options/maxRecvKbps", speed)
	
	def cb_menu_sendlimit(self, menuitem, speed=0):
		if menuitem.get_active() and self.send_limit != speed:
			self.change_setting_async("options/maxSendKbps", speed)
	
	def cb_menu_recvlimit_other(self, menuitem):
		return self.cb_menu_limit_other(menuitem, self.recv_limit)
	
	def cb_menu_sendlimit_other(self, menuitem):
		return self.cb_menu_limit_other(menuitem, self.send_limit)
	
	def cb_menu_limit_other(self, menuitem, speed):
		# Common for cb_menu_recvlimit_other and cb_menu_sendlimit_other
		#
		# Removes checkbox, if speed is not considered as 'other'
		# Displays configuration dialog
		# Detect if checkbox was changed by user
		checked_by_user = (
			(speed in [0] + SPEED_LIMIT_VALUES 
				and menuitem.get_active())
			or
			(not speed in [0] + SPEED_LIMIT_VALUES 
				and not menuitem.get_active())
			)
		if checked_by_user:
			# Display daemon settings dialog and (un)check box back to
			# its correct state
			self.cb_menu_daemon_settings(None)
			menuitem.set_active(not menuitem.get_active())
	
	def cb_popup_menu_folder(self, box, button, time):
		self.rightclick_box = box
		self["menu-popup-override"].set_visible(box["can_override"])
		self["menu-separator-override"].set_visible(box["can_override"])
		self["popup-menu-folder"].popup(None, None, None, None, button, time)
	
	def cb_popup_menu_device(self, box, button, time):
		self.rightclick_box = box
		# Display 'edit device' and 'delete device' menu items on
		# everything but my own node
		b = box["id"] != self.daemon.get_my_id()
		self["menu-popup-edit-device"].set_visible(b)
		self["menu-popup-delete-device"].set_visible(b)
		self["menu-popup-pause-device"].set_visible(box.get_status() != _("Paused"))
		self["menu-popup-resume-device"].set_visible(box.get_status() == _("Paused"))
		self["popup-menu-device"].popup(None, None, None, None, button, time)
	
	def cb_menu_popup(self, source, menu):
		""" Handler for ubuntu-only toolbar buttons """
		menu.popup(None, None, None, None, 0, 0)
	
	def cb_menu_popup_edit_folder(self, *a):
		""" Handler for 'edit' context menu item """
		# Editing folder
		self.open_editor(FolderEditorDialog, self.rightclick_box["id"])
	
	def cb_menu_popup_edit_ignored(self, *a):
		""" Handler for 'edit ignore patterns' context menu item """
		e = IgnoreEditor(self,
			self.rightclick_box["id"],
			self.rightclick_box["path"],
			)
		e.load()
		e.show(self["window"])
	
	def cb_menu_popup_edit_device(self, *a):
		""" Handler for other 'edit' context menu item """
		# Editing device
		self.open_editor(DeviceEditorDialog, self.rightclick_box["id"])
	
	def cb_menu_popup_browse_folder(self, *a):
		""" Handler for 'browse' folder context menu item """
		self.cb_browse_folder(self.rightclick_box)
		
	def cb_browse_folder(self, box, *a):
		""" Handler for 'browse' action """
		path = os.path.expanduser(box["path"])
		if IS_WINDOWS:
			# Don't attempt anything, use Windows Explorer on Windows
<<<<<<< HEAD
			windows = os.environ["SystemRoot"]
=======
>>>>>>> 2b0b9702
			path = path.replace("/", "\\")
			os.startfile(path, 'explore')
		else:
			# Try to use any of following, known commands to
			# display directory contents
			for x in ('xdg-open', 'gnome-open', 'kde-open'):
				if os.path.exists("/usr/bin/%s" % x):
					os.system( ("/usr/bin/%s '%s' &" % (x, path)).encode('utf-8') )
					break
	
	def cb_menu_popup_delete_folder(self, *a):
		""" Handler for 'delete' folder context menu item """
		# Editing folder
		self.check_delete("folder", self.rightclick_box["id"], self.rightclick_box.get_title())

	def cb_menu_popup_rescan_folder(self, *a):
		""" Handler for 'rescan' context menu item """
		log.info("Rescan folder %s", self.rightclick_box["id"])
		self.daemon.rescan(self.rightclick_box["id"])
	
	def cb_menu_popup_override(self, *a):
		""" Handler for 'override' context menu item """
		log.info("Override folder %s", self.rightclick_box["id"])
		self.daemon.override(self.rightclick_box["id"])
	
	def cb_menu_popup_delete_device(self, *a):
		""" Handler for other 'edit' context menu item """
		self.check_delete("device", self.rightclick_box["id"], self.rightclick_box.get_title())
	
	def cb_menu_popup_pause_device(self, *a):
		""" Handler for 'resume device' context menu item """
		self.daemon.pause(self.rightclick_box["id"])
	
	def cb_menu_popup_resume_device(self, *a):
		""" Handler for 'resume device' context menu item """
		self.daemon.resume(self.rightclick_box["id"])
	
	def check_delete(self, mode, id, name):
		"""
		Asks user if he really wants to do what he just asked to do
		"""
		msg = _("Do you really want to permanently stop synchronizing directory '%s'?")
		if mode == "device":
			msg = _("Do you really want remove device '%s' from Syncthing?")
		d = Gtk.MessageDialog(
				self["window"],
				Gtk.DialogFlags.MODAL | Gtk.DialogFlags.DESTROY_WITH_PARENT,
				Gtk.MessageType.QUESTION,
				Gtk.ButtonsType.YES_NO,
				msg % name
				)
		r = d.run()
		d.hide()
		d.destroy()
		if r == Gtk.ResponseType.YES:
			# Load config from server (to have something to delete from)
			self.daemon.read_config(self.cb_delete_config_loaded, None, mode, id)
	
	def cb_delete_config_loaded(self, config, mode, id):
		"""
		Callback called when user decides to _really_ delete something and
		configuration is loaded from server.
		"""
		if mode == "folder":
			config["folders"] = [ x for x in config["folders"] if x["id"] != id ]
			if id in self.folders:
				self.folders[id].get_parent().remove(self.folders[id])
		else: # device
			config["devices"] = [ x for x in config["devices"] if x["deviceID"] != id ]
			if id in self.devices:
				self.devices[id].get_parent().remove(self.devices[id])
		self.daemon.write_config(config, lambda *a: a)
	
	def open_editor(self, cls, id):
		e = cls(self, False, id)
		e.load()
		e.show(self["window"])
	
	def cb_menu_popup_show_id(self, *a):
		""" Handler for 'show id' context menu item """
		# Available only for devices
		d = IDDialog(self, self.rightclick_box["id"])
		d.show(self["window"])
	
	def cb_menu_restart(self, event, *a):
		""" Handler for 'Restart' menu item """
		self.daemon.restart()
	
	def cb_menu_shutdown(self, event, *a):
		""" Handler for 'Shutdown' menu item """
		self.process = None	# Prevent app from restarting daemon
		self.daemon.shutdown()
	
	def cb_menu_resume(self, event, *a):
		""" Handler for 'Resume' menu item """
		self.start_daemon_ui()
	
	def cb_menu_webui(self, *a):
		""" Handler for 'Open WebUI' menu item """
		log.info("Opening '%s' in browser", self.daemon.get_webui_url())
		webbrowser.open(self.daemon.get_webui_url())
	
	def cb_menu_daemon_output(self, *a):
		if self.process != None:
			d = DaemonOutputDialog(self, self.process)
			d.show(None)
	
	def cb_menu_inotify_output(self, *a):
		# Available & called only on Windows
		if hasattr(self.watcher, "proc") and not self.watcher.proc is None:
			d = DaemonOutputDialog(self, self.watcher.proc)
			d.show(None, _("Syncthing-Inotify Output"))
		else:
			d = Gtk.MessageDialog(
					self["window"],
					Gtk.DialogFlags.MODAL | Gtk.DialogFlags.DESTROY_WITH_PARENT,
					Gtk.MessageType.ERROR, Gtk.ButtonsType.CLOSE,
					_("Syncthing-Inotify is unavailable or failed to start")
				)
			r = d.run()
			d.hide()
			d.destroy()
	
	def cb_statusicon_click(self, *a):
		""" Called when user clicks on status icon """
		# Hide / show main window
		if self.is_visible():
			self.hide()
		else:
			self.show()
	
	def cb_statusicon_notify_active(self, *a):
		""" Called when the status icon changes its "inaccessible for sure" state """
		# Show main window if the status icon thinks that no icon is visible to the user
		if not self.statusicon.get_active():
			if not (IS_GNOME or IS_I3 or IS_MATE or IS_XFCE):
				# Gnome sometimes lag on this, but always ends displaying icon later
				# ... and i3 as well
				# ... oh gods :'(
				self.show()
	
	def cb_infobar_close(self, bar):
		if bar == self["infobar"]:
			self["infobar"] = None
		bar.close()
		if bar in self.error_boxes:
			self.error_boxes.remove(bar)
	
	def cb_infobar_response(self, bar, response_id, additional_data={}):
		# TODO: Split this, I don't like handling different things in
		# one method
		if response_id == RESPONSE_RESTART:
			# Restart
			self.daemon.restart()
		elif response_id == RESPONSE_FIX_FOLDER_ID:
			# Give up if there is no device with matching ID
			if additional_data["nid"] in self.devices:
				# Find folder with matching ID ...
				if additional_data["rid"] in self.folders:
					# ... if found, show edit dialog and pre-select
					# matching device
					e = FolderEditorDialog(self, False, additional_data["rid"])
					e.call_after_loaded(e.mark_device, additional_data["nid"])
					e.load()
					e.show(self["window"])
				else:
					# If there is no matching folder, prefill 'new folder'
					# dialog and let user to save it
					e = FolderEditorDialog(self, True, additional_data["rid"])
					e.call_after_loaded(e.mark_device, additional_data["nid"])
					e.call_after_loaded(e.fill_folder_id, additional_data["rid"])
					if additional_data["label"]:
						e.call_after_loaded(e["vlabel"].set_text, additional_data["label"])
					e.load()
					e.show(self["window"])
		elif response_id == RESPONSE_FIX_NEW_DEVICE:
			e = DeviceEditorDialog(self, True, additional_data["nid"])
			if additional_data["name"]:
				e.call_after_loaded(e["vname"].set_text, additional_data["name"])
			e.load()
			e.show(self["window"])
		elif response_id == RESPONSE_FIX_IGNORE:
			# Ignore unknown device
			def add_ignored(target, trash):
				if not "ignoredDevices" in target:
					target["ignoredDevices"] = []
				target["ignoredDevices"].append(additional_data["nid"])
			self.change_setting_async("ignoredDevices", add_ignored, restart=False)
		elif response_id == RESPONSE_UR_ALLOW:
			# Allow Usage reporting
			self.change_setting_async("options/urAccepted", 1)
		elif response_id == RESPONSE_UR_FORBID:
			# Allow Usage reporting
			self.change_setting_async("options/urAccepted", -1)
		self.cb_infobar_close(bar)
	
	def cb_open_closed(self, box):
		"""
		Called from InfoBox when user opens or closes bottom part
		"""
		if box.is_open():
			self.open_boxes.add(box["id"])
		else:
			self.open_boxes.discard(box["id"])
	
	def cb_connect_dialog_response(self, dialog, response, checkbox):
		# Common for 'Daemon is not running' and 'Connecting to daemon...'
		if response == RESPONSE_START_DAEMON:
			self.start_daemon_ui()
			if not checkbox is None and checkbox.get_active():
				self.config["autostart_daemon"] = 1
		else: # if response <= 0 or response == RESPONSE_QUIT:
			self.cb_exit()
	
	def cb_kill_daemon_response(self, dialog, response, checkbox):
		if response == RESPONSE_SLAIN_DAEMON:
			if not self.process is None:
				self.process.terminate()
				self.process = None
		if checkbox.get_active():
			self.config["autokill_daemon"] = (1 if response == RESPONSE_SLAIN_DAEMON else 0)
		self.process = None
		self.cb_exit()
	
	def cb_wizard_finished(self, wizard, *a):
		self.wizard = None
		if wizard.is_finished() and not self.exit_after_wizard:
			# Good, try connecting again
			wizard.hide()
			wizard.destroy()
			self.show()
			if self.setup_connection():
				self.daemon.reconnect()
		else:
			self.quit()
	
	def cb_daemon_exit(self, proc, error_code):
		if proc == self.process:
			# Whatever happens, if daemon dies while it shouldn't,
			# restart it...
			if time.time() - self.last_restart_time < RESTART_TOO_FREQUENT_INTERVAL:
				# ... unless it keeps restarting
				self.cb_daemon_startup_failed(proc, "Daemon exits too fast")
				return
			self.last_restart_time = time.time()
			if not StDownloader is None and self.config["st_autoupdate"] and os.path.exists(self.config["syncthing_binary"] + ".new"):
				# New daemon version is downloaded and ready to use.
				# Switch to this version before restarting
				self.swap_updated_binary()
				if self.restart_after_update:
					self.restart_after_update = False
					self.restart()
			self.ct_process()
	
	def cb_daemon_startup_failed(self, proc, exception):
		"""
		Check if daemon binary exists.
		If not, ask user where did he put it
		"""
		# Prepare FindDaemonDialog instance where user can
		# set new path for syncthing_binary
		d = FindDaemonDialog(self)
		d.load()
		d.set_transient_for(self["window"] if self.connect_dialog is None
				else self.connect_dialog)
		# If binary exists, assume that something is completly wrong,
		# and change error message
		if os.path.exists(self.config["syncthing_binary"]):
			d.set_message("%s\n%s %s\n\n%s" % (
					_("Failed to start Syncthing daemon."),
					_("Error message:"), str(exception),
					_("Please, check your installation or set new path to Syncthing daemon binary."),
			))
			d.hide_download_button()
		# Let dialog run and try running syncthing again if new
		# syncthing_binary is acquired
		r = d.run()
		d.destroy()
		if r == FindDaemonDialog.RESPONSE_SAVED:
			self.cb_daemon_exit(self.process, -1)
		else:
			self.quit()<|MERGE_RESOLUTION|>--- conflicted
+++ resolved
@@ -1776,10 +1776,6 @@
 		path = os.path.expanduser(box["path"])
 		if IS_WINDOWS:
 			# Don't attempt anything, use Windows Explorer on Windows
-<<<<<<< HEAD
-			windows = os.environ["SystemRoot"]
-=======
->>>>>>> 2b0b9702
 			path = path.replace("/", "\\")
 			os.startfile(path, 'explore')
 		else:
