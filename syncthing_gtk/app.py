--- conflicted
+++ resolved
@@ -846,9 +846,6 @@
 			self.watcher.clear()
 		self.daemon.reconnect()
 	
-<<<<<<< HEAD
-	def quit(self, *a):
-=======
 	def change_setting_n_restart(self, setting_name, value, retry_on_error=False):
 		"""
 		Changes one value in daemon configuration and restarts daemon
@@ -914,7 +911,6 @@
 	
 	# --- Callbacks ---
 	def cb_exit(self, *a):
->>>>>>> b1969d90
 		if self.process != None:
 			if IS_WINDOWS:
 				# Always kill subprocess on windows
