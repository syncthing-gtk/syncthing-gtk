--- conflicted
+++ resolved
@@ -1180,41 +1180,12 @@
 			name = id.split("-")[0]
 		if not used:
 			name = "%s (%s)" % (name, _("Unused"))
-<<<<<<< HEAD
-		icon = IdentIcon(id)
-		icon.set_size_request(22, 22)
-		box = InfoBox(self, name, icon)
-		box.add_value("address",	"address.png",	_("Address"),			"?")
-		box.add_value("sync",		"sync.png",		_("Synchronization"),	"0%", visible=False)
-		box.add_value("compress",	"compress.png",	_("Use Compression"),	_("Yes") if use_compression else _("No"))
-		box.add_value("inbps",		"dl_rate.png",	_("Download Rate"),		"0 B/s (0 B)", visible=False)
-		box.add_value("outbps",		"up_rate.png",	_("Upload Rate"),		"0 B/s (0 B)", visible=False)
-		box.add_value("introducer",	"thumb_up.png",	_("Introducer"),		_("Yes") if introducer else _("No"))
-		box.add_value("version",	"version.png",	_("Version"),			"?", visible=False)
-		box.add_value('last-seen',	"clock.png",	_("Last Seen"),			_("Never"))
-		box.add_hidden_value("id", id)
-		box.add_hidden_value("connected", False)
-		box.add_hidden_value("completion", {})
-		box.add_hidden_value("time", 0)
-		box.add_hidden_value("online", False)
-		box.set_color_hex(COLOR_DEVICE)
-		box.set_bg_color(*self.box_background)
-		box.set_text_color(*self.box_text_color)
-		box.connect('right-click', self.cb_popup_menu_device)
-		box.connect('enter-notify-event', self.cb_box_mouse_enter)
-		box.connect('leave-notify-event', self.cb_box_mouse_leave)
-		box.set_vexpand(False)
-		box.set_open(id in self.open_boxes)
-		GLib.idle_add(box.show_all)	# Window border will dissapear without this on Windows
-		self["devicelist"].pack_start(box, False, False, 3)
-		self.devices[id] = box
-=======
 		if id in self.devices:
 			# Reuse existing box
 			box = self.devices[id]
 		else:
 			# Create new box
-			box = InfoBox(self, name, Gtk.Image.new_from_icon_name("computer", Gtk.IconSize.LARGE_TOOLBAR))
+			box = InfoBox(self, name, IdentIcon(id))
 			# Add visible lines
 			box.add_value("address",	"address.png",	_("Address"),			"?")
 			box.add_value("sync",		"sync.png",		_("Synchronization"),	"0%", visible=False)
@@ -1236,6 +1207,7 @@
 			box.set_text_color(*self.box_text_color)
 			box.set_vexpand(False)
 			box.set_open(id in self.open_boxes)
+			box.get_icon().set_size_request(22, 22)
 			GLib.idle_add(box.show_all)	# Window border will dissapear without this on Windows
 			self["devicelist"].pack_start(box, False, False, 3)
 			box.connect('right-click', self.cb_popup_menu_device)
@@ -1246,7 +1218,6 @@
 		box.set_value("compress",	_("Yes") if use_compression else _("No"))
 		box.set_value("introducer",	_("Yes") if introducer else _("No"))
 		box.set_value('last-seen',	_("Never"))
->>>>>>> fedfc8f4
 		return box
 	
 	def clear(self):
