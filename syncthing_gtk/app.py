--- conflicted
+++ resolved
@@ -368,23 +368,14 @@
 		self.send_limit = config["Options"]["MaxSendKbps"]
 		L_MEV = [("menu-si-sendlimit", self.send_limit),
 				 ("menu-si-recvlimit", self.recv_limit)]
-<<<<<<< HEAD
-		print ">>> cb_config_loaded", config["Options"]
-=======
->>>>>>> e9928230
 		
 		for limitmenu, value in L_MEV:
 			other = True
 			for speed in [0] + SPEED_LIMIT_VALUES:
 				menuitem = self["%s-%s" % (limitmenu, speed)]
 				menuitem.set_active(speed == value)
-<<<<<<< HEAD
-				print "#", limitmenu, _("%s kB/s") % (speed,), (speed == value), speed, value
-				other = False
-=======
 				if speed == value:
 					other = False
->>>>>>> e9928230
 			self["%s-other" % (limitmenu,)].set_active(other)
 		
 	def cb_syncthing_error(self, daemon, message):
@@ -937,12 +928,7 @@
 		self.restart()
 		GLib.idle_add(self.daemon.restart)
 	
-<<<<<<< HEAD
-	# --- Callbacks ---
-	def cb_exit(self, *a):
-=======
 	def quit(self, *a):
->>>>>>> e9928230
 		if self.process != None:
 			if IS_WINDOWS:
 				# Always kill subprocess on windows
@@ -1037,19 +1023,10 @@
 	
 	def cb_menu_recvlimit(self, menuitem, speed=0):
 		if menuitem.get_active() and self.recv_limit != speed:
-<<<<<<< HEAD
-			print "cb_menu_recvlimit", self.recv_limit, speed
-=======
->>>>>>> e9928230
 			self.change_setting_n_restart("Options/MaxRecvKbps", speed)
 	
 	def cb_menu_sendlimit(self, menuitem, speed=0):
 		if menuitem.get_active() and self.send_limit != speed:
-<<<<<<< HEAD
-			print "cb_menu_sendlimit", self.send_limit, speed
-			self.change_setting_n_restart("Options/MaxSendKbps", speed)
-	
-=======
 			self.change_setting_n_restart("Options/MaxSendKbps", speed)
 	
 	def cb_menu_recvlimit_other(self, menuitem):
@@ -1077,7 +1054,6 @@
 			self.cb_menu_daemon_settings(None)
 			menuitem.set_active(not menuitem.get_active())
 	
->>>>>>> e9928230
 	def cb_popup_menu_folder(self, box, button, time):
 		self.rightclick_box = box
 		self["popup-menu-folder"].popup(None, None, None, None, button, time)
